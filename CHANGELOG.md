# Changelog
All notable changes to this project will be documented in this file.

The format is based on [Keep a Changelog](https://keepachangelog.com/en/1.0.0/),
and this project adheres to [Semantic Versioning](https://semver.org/spec/v2.0.0.html).

# [Unreleased]

### Added 

- Sponsors command that will list sponsors.
<<<<<<< HEAD
- Threads will close automatically after some time when `thread_auto_close` is set.
- Custom closing message can be set with `thread_auto_close_response`. 

=======
- An alert will now be sent to the log channel if a thread channel fails to create. This could be due to a variety of problems such as insufficient permissions or the category channel limit is met. 
>>>>>>> fd639722

### Changed
- Channel names now can contain unicode characters.
- Debug logs are now located in a unique file for each bot. (Internal change) 
- Default cogs always appear first in the help command now.

### Fixed
- Editing notes now works, minor bug with edit command is fixed.
- Bug in the `oauth` command where the response message fails to send when an ID is provided.
- Plugin requirement installation now works in virtual environments


# v2.24.1

### Fixed

Fixed a bug with branches and `plugin update`.

# v2.24.0

### Added

Branch support for `plugin add` and in registry. Typically for developers.    

# v2.23.0

### Added 

Added a "Mutual servers" field to the genesis embed if:
a) The user is not in the main guild.
b) The user shares more than 1 server with the bot.

### Changed

Notes taken using the `?note` command are now automatically pinned within the thread channel.

# v2.22.0

### Added

Added a 🛑 reaction to the paginators to delete the embed.  

### Fixed

`?blocked` is now paginated using reactions. This fixes [#249](https://github.com/kyb3r/modmail/issues/249)

# v2.21.0

### Added 

New `?plugin registry compact` command which shows a more compact view of all plugins.

# v2.20.2

### Plugin Registry

Plugin developers can now make a PR to include their plugin in the `plugin registry` command.
Add your plugin in the `plugins/registry.json` file in the main repository.

### Changed

`?debug` command now shows the most recent logs first. (Starts at the last page)

# v2.20.1

### What's new?

  - New error message when using thread-only commands outside of threads.
  - `?unnotify`, ability to undo `?notify`.
  - `?notify` and `?subscribe` now accepts other users.

### Changes

This update contains mostly internal changes.
  - Implemented support for the new discord.py v1.1.1.
  - Improved help text for most commands.
  - Completely revamped help command, few user changes.
  - Removed abc (internal).

# v2.20.0

### What's new? 

New `oauth` whitelist command which allows you to whitelist users so they can log in via discord to view logs. To set up oauth login for your logviewer app check the logviewer [repo](https://github.com/kyb3r/logviewer).

# v2.19.1

### Changed

- Ability to force an update despite having the same version number. Helpful to keep up-to-date with the latest GitHub commit.
  - `?update force`.
- Plugin developers now have a new event called `on_plugin_ready`, this is coroutine is awaited when all plugins are loaded. Use `on_plugin_ready` instead of `on_ready` since `on_ready` will not get called in plugins.

# v2.19.0

### What's new?

- New config variable `guild_age`, similar to `account_age`, `guild_age` sets a limit as to how long a user has to wait after they joined the server to message Modmail.
- `guild_age` can be set the same way as `account_age`.

# v2.18.5

Fix help command bug when using external plugins.

# v2.18.4

Fix the teams permission bug.

# v2.18.2

### Changed

Commands now have better error messages, instead of just sending the help message for a command when an argument fails to be converted to its specified object, the bot now says things like "User 'bob' not found" instead.

# v2.18.1

Un-deprecated the `OWNERS` config variable to support discord developer team accounts.

# v2.18.0

### New Permissions System

- A brand new permission system! Replacing the old guild-based permissions (ie. manage channels, manage messages), the new system enables you to customize your desired permission level specific to a command or a group of commands for a role or user.
- There are five permission groups/levels:
  - Owner [5]
  - Administrator [4]
  - Moderator [3]
  - Supporter [2]
  - Regular [1]

### Usage 

You may add a role or user to a permission group through any of the following methods:
- `?permissions add level owner @role`
- `?permissions add level supporter member-name`
- `?permissions add level moderator everyone`
- `?permissions add level moderator @member#1234`
- `?permissions add level administrator 78912384930291853`

The same applies to individual commands permissions:
- `?permissions add command command-name @member#1234`
- ... and the other methods listed above.

To revoke permission, use `remove` instead of `add`.

To view all roles and users with permission for a permission group or command do:
-  `?permissions get command command-name`
-  `?permissions get level owner`

By default, all newly set up Modmail will have `OWNER` set to the owner of the bot, and `REGULAR` set to @everyone.

### Breaking

When updating to this version, all prior permission settings with guild-based permissions will be invalidated. You will need to convert to the above system.
`OWNERS` will also get removed, you will need to set owners through `?permissions add level owner 212931293123129` or any way listed above.

### New Command

- A `?delete` command, which is an alternative to manually deleting a message. This command is created to no longer require manage messages permission to recall thread messages.

### Changed

- The help message no longer conceals inaccessible commands due to check failures.

# v2.17.2

### Changed

- Logs search command will search through log keys as well now. 
- For example, `?logs search e7499e82f8ff`.

# v2.17.1
### What's new?

Stricter fallback genesis embed search.

### Changed
How modmail checks if a channel is a thread: 

1. First the bot checks if the channel topic is in the format `User ID: xxxx`, this means it is a thread.
2. If a channel topic is not found, the bot searches through message history of a channel to find the thread creation embed. This step should never yield a thread for a normal user, but in the case of a another bot messing up the channel topic (happened to a user before) this extra step was added. 


# v2.17.0

### What's new?

Added a config option `reply_without_command` which when present, enables the bot to forward any message sent in a thread channel to the recipient. (Replying without using a command)

To enable this functionality, do `?config set reply_without_command true` and to disable it, use `?config del reply_without_command`.


### Changed

The `move` command now only requires `manage_messages` perms instead of `manage_channels`

# v2.16.1

### Fixed

An issue where a scheduled close would not execute over a long period of time if the recipient no shares any servers with the bot.

# v2.16.0

### Changed

All support for Modmail API (api.modmail.tk) has terminated. 
If you're still using api.modmail.tk, you will need to migrate to the self-hosted database
option ASAP. Your bot will not work unless you switch to the self-hosted option. Refer to the 
installation tutorial for information regarding self-hosted Modmail.

If a member leaves/joins (again) while they are a recipient of a thread, a message will be sent to notify you that this has occured.

# v2.15.1

### Fixed

Emergency patch of a SyntaxError.

# v2.15.0

### What's new?

Added the ability to change the default close message via the introduction of two config variables.

- `thread_close_response` - when someone closes the thread.
- `thread_self_close_response` - when the recipient closes their own thread.

They will be provided by string variables that you can incorporate into them:

- `closer` - the user object that closed the thread.
- `logkey` - the key for the thread logs e.g. (`5219ccc82ad4`)
- `loglink` - the full link to the thread logs e.g. (`https://logwebsite.com/logs/5219ccc82ad4`)

Example usage would be: ``?config set thread_close_message {closer.mention} closed the thread, here is the link to your logs: [**`{logkey}`**]({loglink})``

# v2.14.0

### What's new?

Added the ability to enable the recipient to close their own threads. This takes place in the form of a reaction that the user can click to close their thread. This functionality is now enabled by default. 

To disable this, do `?config set disable_recipient_thread_close true`

### More Customisability!

More config variables have been added that you can edit.

- `close_emoji` - the emoji that the user can click on to close a thread. Defaults to a lock (🔒)

You now have complete control of the look of the thread creation and close embeds the users see.

- `thread_creation_title` - the title of the embed. Defaults to 'Thread Created'
- `thread_creation_footer` - the footer text in the embed. Defaults to 'Your message has been sent...'
- `thread_close_title` - the title of the embed. Defaults to 'Thread Closed'
- `thread_close_footer` - the footer text in the embed. Defaults to 'Replying will create a new thread'

# v2.13.13

### What's new? 

Added the ability to disable the `sent_emoji` and `blocked_emoji` when a user messages modmail.

You can do this via `?config set sent_emoji disable`

### Fixed

The bot now handles having too many roles to show in the thread created embed. 

# v2.13.12
### What's new?

Added image link in title in case discord fails to embed an image.

# v2.13.11

### What's new?
- Introduced a new configuration variable `account_age` for setting a minimum account creation age.
  - Users blocked by this reason will be stored in `blocked` along with other reasons for being blocked.
  - `account_age` needs to be an ISO-8601 Duration Format (examples: `P12DT3H` 12 days and 3 hours, `P3Y5M` 3 years and 5 months `PT4H14M999S` 4 hours 14 minutes and 999 seconds). https://en.wikipedia.org/wiki/ISO_8601#Durations.
  - You can set `account_age` using `config set account_age time` where "time" can be a simple human readable time string or an ISO-8601 Duration Format string.

### Changed
- `block` reason cannot start with `System Message: ` as it is now reserved for internal user blocking.
- `block`, like `close`, now support a block duration (temp blocking).

# v2.13.10

### Fixed
- Fixed an issue where status and activity does not work if they were modified wrongly in the database.
  - This was especially an issue for older Modmail users, as the old `status` configuration variable clashes with the new `status` variable.

# v2.13.9

### Fixed
- Fixed a bug where an error was raised when a message with received during a scheduled closure.

# v2.13.8

### Fixed
- A bug where a thread was blocked from sending messages when multiple images were uploaded, due to a typo.

### Changed
- Uses https://hasteb.in instead of https://hastebin.com for `?debug hastebin`.

# v2.13.7

### What's new?
- The ability to enable typing interactions. 
  - If you want the bot to type in the thread channel if the user is also typing, add the config variable `user_typing` and set it to "yes" or "true". use `config del` to disable the functionality. The same thing in reverse is also possible if you want the user to see the bot type when someone is typing in the thread channel add the `mod_typing` config variable.
- New `status` command, change the bot's status to `online`, `idle`, `dnd`, `invisible`, or `offline`.
  - To remove the status (change it back to default), use `status clear`.
  - This also introduces a new internal configuration variable: `status`. Possible values are `online`, `idle`, `dnd`, `invisible`, and `offline`.
  
### Changed
- The internals for `activity` has drastically changed to accommodate the new `status` command.  

# v2.13.6

### Fixed
- Fixed a bug in the contact command where the response message did not send.

# v2.13.5

### What's new?
- You will no longer need to view your bot debug logs from Heroku. `debug` will show you the recent logs within 24h through a series of embeds.
  - If you don't mind your data (may or may not be limited to: user ID, guild ID, bot name) be on the internet, `debug hastebin` will upload a formatted logs file to https://hasteb.in.
  - `debug clear` will clear the locally cached logs.
  - Local logs are automatically cleared at least once every 27h for bots hosted on Heroku.

### Fixed
- Will no longer show  `Unclosed client session` and `Task was destroyed but it is pending!` when the bot terminates.
- `thread.create` is now synchronous so that the first message sent can be queued to be sent as soon as a thread is created. 
    - This fixes a problem where if multiple messages are sent in quick succession, the first message sent (which triggers the thread creation) is not sent in order.
- Trying to reply to someone who has DMs disabled or has blocked the bot is now handled and the bot will send a message saying so. 

### Changed
- `print` is replaced by logging.
  - New environment variable introduced: `LOG_LEVEL`.
  - This influences the number of messages received in Heroku logs. 
  - Possible options, from least to most severe, are: `INFO`, `DEBUG`, `WARNING`, `ERROR`, `CRITICAL`.
  - In most cases, you can ignore this change.
- `on_error` and `CommandNotFound` are now logged.

# v2.13.4

### Changed
- `?contact` no longer raise a silent error in Heroku logs when the recipient is a bot. Now Modmail responds with an error message.

# v2.13.3

### Fixed
- Fixed a typo in the config options.

# v2.13.2

### Fixed
- Installing `requirements.txt` files in plugins.

# v2.13.1

### Fixed
- Reading `requirements.txt` files in plugins.

# v2.13.0

### What's new? 
- Plugins:
  - Think of it like addons! Anyone (with the skills) can create a plugin, make it public and distribute it. Add a welcome message to Modmail, or moderation commands? It's all up to your imagination!    Have a niche feature request that you think only your server would benefit from? Plugins are your go-to!
  - [Creating Plugins Documentation](https://github.com/kyb3r/modmail/wiki/Plugins).

# v2.12.5

### Fixed

- `config del` command will now work properly on self-hosted db bots.

# v2.12.4

### What's new?
- Named colors are now supported! Over 900 different common color names are recognized. A list of color names can be found in [core/_color_data.py](https://github.com/kyb3r/modmail/blob/master/core/_color_data.py).
  - Named colors can be set the same way as hex. But this can only be done through `config set`, which means database modifications will not work.
  - For example: `config set main_color yellowish green`.
- New config var `main_color` allows you to customize the main Modmail color (as requested by many). Defaults to Discord `blurple`.

# v2.12.3

### Fixed
- Patched a bug where `logs` sub-commands were accessible by anyone.
- Patched a bug where an error was raised if there was an open thread where the recipient had left the server.

Huge thanks to Sasiko for reporting these issues.

# v2.12.2

### Fixed
- Fixed a bug in self-hosted `update` command.

# v2.12.1

### Changed

- `logs search` now also searches usernames present in thread logs.

# v2.12.0

### Important
**In the future, the Modmail API (https://modmail.tk) will be deprecated. This is due to the fact that we are providing a free service without getting anything in return, and thus we do not have the resources to scale to accommodate for more users. 
We recommend using your own database for logs. In the future you will soon get a `backup` command so you can download all your pre-existing data and migrate to your own database.** 

### Changed
- A lot of painful code cleanup, which is good for us (the developers), but shouldn't affect you.
- The appearance of the `logs` command. Should be clearer with better info now.
- Bot owners get access to all commands regardless of server permissions.
- Blocked users no longer receive a message, only the blocked emoji will be sent.

### What's new?
- **Note:** The following commands only work if you are self-hosting your logs. We recommend you to use your own database.
- Log search queries, in the form of two new commands. 
- `logs search [query]` - this searches all log messages for a query string.
- `logs closed-by [user]` this returns all logs closed by a certain user

### Fixed
- `activity listening to music` no longer result in two "to"s ("listening to to music").
  - This may require you to change your activity message to accommodate this fix.
- A problem where `main_category_id` and `log_channel_id` weren't updated when their corresponding channel or category get deleted. 

# v2.11.0

### What's new?
- `loglink` command, returns the log link for the current thread.

# v2.10.2

### Changed
- Your logs now track and show edited messages.

# v2.10.1

### Changed
- Use reply author's top role for the mod tag by default.

# v2.10.0

### What's new?
- `anonreply` command to anonymously reply to the recipient. 
The username of the anonymous user defaults to the `mod_tag` (the footer text of a mod reply message). The avatar defaults the guild icon URL. However you can change both of these via the `anon_username`, `anon_avatar_url` and `anon_tag` config variables. 

### Changed
- Your bot now logs all messages sent in a thread channel, including discussions that take place. You can now toggle to view them in the log viewer app.

# v2.9.4

### Fixed
- Small bug due to a typo.

# v2.9.3

### Changed
- Forgot to enable custom embed colors.

### What's new?
- Ability to set a custom `mod_tag` (the text in the footer of the mod reply embed, which by default says "Moderator")

# v2.9.2

### Changed
- Improve format of thread info embed. Slightly cleaner and simpler now.
- All commands are now blurple instead of green.

### Fixed
- Bug where the close command wouldn't work if you didnt configure a log channel. 

### What's new?
- Ability to set your own custom `mod_color` and `recipient_color` for the thread message embeds.

# v2.9.1

### Changed
- Changed order of arguments for `contact`. This is so that you can use aliases to their full potential. 
- For example: 
  - `contact "Recruitment Category" @somedude`
- You can add an alias by doing: `alias add recruit contact "Recruitment Category"`.
  - Now you can use the alias via: `recruit @somedude`.

# v2.9.0

### What's new?
- New command `note` will add a system message to your thread logs. This is useful for noting the context of a conversation.

# v2.8.1

### Fixed
- Fixed bug where thread logs were getting duplicated when using the `contact` command.
- Fixed bug where the wrong key was used for logs which caused some `log` command log links to point to an HTTP 404 Not Found.
  - A minor oversight from commit 1ba74d9.

# v2.8.0

### Changed
- Major improvement in viewing thread logs.
- Log links are now rendered in HTML instead of plain text.

# v2.7.2

### What's new? 
- `config options` command to see a list of valid config variables that you can modify.

### Security
Thread channels will now default to being private (`@everyone`'s read message perms set to `false`).
  - If the thread creation category could not be resolved.
  - This will save you from some trouble if for whatever reason your configuration gets messed up.

# v2.7.1

### Changed

- All reference to "modmail" / "Mod Mail" / "ModMail" are changed to "Modmail".
- `log_channel_id` is now part of the config upon `setup`.
- Added the ability to set where threads are created using the `main_category_id` configuration option.

### Note

- If your Modmail bot was set up a long time ago, you may experience an issue where messages were sent outside of the category.
  - To fix this, set `main_category_id` to the ID of the Modmail category.
  
# v2.7.0

### Changed

- `move` command now syncs thread channel permissions with the category that it was moved to.
- `contact` command now supports an optional category argument (where the thread channel will be created).

# v2.6.3

### Fixes
- Fixed small issue with finding thread.

# v2.6.2

### Fixes
- Fixed log URLs for self-hosting users.

# v2.6.1

### Fixed
- Replaced the testing `API_BASE_URL` with the actual URL.

# v2.6.0

### What's new?
- `threads` is now a default alias to `logs`.

### Changed
- Log URLs are moved to their own collection.
- Log URLs are now `https://logs.modmail.tk/LOGKEY`, no more numbers before the log key.
- We still support the numbers so as to not break everyone's URLs so quickly but both work at the moment.
- This is a huge change to the backend logging and there might be migration errors. If so, please contact us in our [discord server](https://discord.gg/2fMbf2N).

# v2.5.2

### Fixes
- Fixed a bug where requests sent when the API was not ready.

# v2.5.1

### Fixes
- Emergency patch to save config.

# v2.5.0

### Background
- Bots hosted by Heroku restart at least once every 27 hours.
- During this period, local caches are deleted, which results in the inability to set the scheduled close time to longer than 24 hours. This update resolves this issue. 
- [PR #135](https://github.com/kyb3r/modmail/pull/135)

### Changed
- Created a new internal config var: `closures`.
- Store closure details into `closures` when the scheduled time isn't "now".
  - Loaded upon bot restart.
  - Deleted when a thread is closed.
- Use `call_later()` instead of `sleep()` for scheduling.

# v2.4.5

### Fixed
Fixed activity setting due to flawed logic in `config.get()` function.

# v2.4.4

### Fixed
Fixed a bug in activity command where it would fail to set the activity on bot restart if the activity type was `playing`.

# v2.4.3

### Changed
 - Moved self-hosted log viewer to a separate repo.

# v2.4.2

### What's new?
- Ability to set your own Twitch URL for `streaming` activity status.

# v2.4.1

### Fixed
- Small bug in `activity` command.

# v2.4.0

### What's new?
- Added the `activity` command for setting the activity
- [PR #131](https://github.com/kyb3r/modmail/pull/131#issue-244686818) this supports multiple activity types (`playing`, `watching`, `listening` and `streaming`).

### Removed
- Removed the deprecated `status` command.
- This also means you will have to reset your bot status with the `activity` command, as `status` command is removed.

# v2.3.0

### What's new?
- Ability to self-host logs.

### Changed
- Improved format for log channel embeds.
- Roles are now comma-separated in info embed.
- This only applies to separate server setups.

### Fixed
- Bug in subscribe command.
  - It will now unsubscribe after a thread is closed.

# v2.2.0

### What's new?
- Notify command `notify [role]`.
  - Notify a given role or yourself to the next thread message received.
  - Once a thread message is received you will be pinged once only.

- Subscribe command `sub [role]` / `unsub [role]`.
  - Subscribes yourself or a given role to be notified when thread messages are received.
  - You will be pinged for every thread message received until you unsubscribe.

### Changed
- Slightly improved log channel message format.

# v2.1.1

### Fixed
- Small bug in `close` command.

# v2.1.0

### What's new?
- Ability to set a custom thread creation response message.
  - Via `config set thread_creation_response [message]`.

### Changed
- Improve logs command format.
- Improve thread log channel message to have more relevant info.
- Improve close command.
  - You now can close the thread after a delay and use a custom thread close message.
  - You also now have the ability to close a thread silently.

# v2.0.10

### Security
- Fix a bug where blocked users were still able to message Modmail.

# v2.0.9

### What's new?
- Support for custom blocked and sent emoji.
- Use the `config set blocked_emoji [emoji]` or `sent_emoji` commands.

### Fixes
- Support multiple images and file attachments in one message.
- This is only possible on mobile so its good to handle it in code.

# v2.0.8

### What's new?
- Added the ability to use your own log channel.
  - You can do this via the `config set log_channel_id <id>` command.
- Added the ability to use your own main inbox category.
  - You can do this via the `config set main_category_id <id>` command.

### Changed
- You now have the ability to supply a reason when blocking a user.
- Blocked users are now stored in the database instead of in the channel topic.
  - This means you can delete the top channel in the Modmail category now (after migrating the currently blocked users).

# v2.0.7

### What's new?
- Added a `changelog` command to view the bot's changelog within discord.

### Changed
- `update` command now shows the latest changes directly from CHANGELOG.md.
- Auto update messages also show the latest changes from the GitHub repo.
- Removed "latest changes" section from the `about` command.

# v2.0.6

### Fixed
- Fix logs sending duplicated thread close logs.
- The bot will now tell you that a user is no longer in the server when you try to reply to a thread.
  - Before this, it looked like you replied to the thread, but in reality, the message was not sent.

# v2.0.5

### Changed
- `alias` command now checks if you are adding a valid alias-command combo.
- Deleting a channel manually will now correctly close the thread and post logs.

# v2.0.4

### Fixed
- Fixed a one-off bug where the channel topic disappears, but Modmail operations should still continue.
- Fixed `linked_message_id` issues.

# v2.0.3

### Fixed
- Thread creation embed now shows the correct number of past logs.
- If using a separate server setup, roles in the info embed now are shown as names instead of mentions.
  - This is due to the fact that you can't mention roles across servers.

# v2.0.2

### Security
- Made the `logs` command require "manage messages" permissions to execute.
  - Before this patch, anyone could use the `logs` commands.

# v2.0.1

### Changed
- Improved `block` / `unblock` commands.
  - They now take a wider range of arguments: usernames, nicknames, mentions and user IDs.

### Fixed
- Setup command now configures permissions correctly so that the bot will always be able to see the main operations category.

# v2.0.0

This release introduces the use of our centralized [API service](https://github.com/kyb3r/webserver) to enable dynamic configuration, auto-updates, and thread logs.
To use this release you must acquire an API token from https://modmail.tk.
Read the updated installation guide [here](https://github.com/kyb3r/modmail/wiki/installation).

### Changed
- Stability improvements through synchronization primitives.
- Refactor thread management and code.
- Update command now uses `api.modmail.tk`.
- `contact` command no longer tells the user you messaged them 👻

### Fixed
- `status` command now changes playing status indefinitely.

### What's new?
- Dynamic `help` command (#84).
- Dynamic configuration through `api.modmail.tk`.
- Thread logs via `logs.modmail.tk` (#78).
  - `log` command added.
- Automatic updates (#73).
- Dynamic command aliases and snippets (#86).
- Optional support for using a separate guild as the operations center (#81).
- NSFW Command to change channels to NSFW (#77).

### Removed
- Removed `archive` command.
  - Explanation: With thread logs (that lasts forever), there's no point in archiving.<|MERGE_RESOLUTION|>--- conflicted
+++ resolved
@@ -9,13 +9,9 @@
 ### Added 
 
 - Sponsors command that will list sponsors.
-<<<<<<< HEAD
+- An alert will now be sent to the log channel if a thread channel fails to create. This could be due to a variety of problems such as insufficient permissions or the category channel limit is met. 
 - Threads will close automatically after some time when `thread_auto_close` is set.
-- Custom closing message can be set with `thread_auto_close_response`. 
-
-=======
-- An alert will now be sent to the log channel if a thread channel fails to create. This could be due to a variety of problems such as insufficient permissions or the category channel limit is met. 
->>>>>>> fd639722
+- Custom closing message can be set with `thread_auto_close_response`.
 
 ### Changed
 - Channel names now can contain unicode characters.
