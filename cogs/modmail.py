--- conflicted
+++ resolved
@@ -326,16 +326,6 @@
         mentions = self.bot.config['subscriptions'][str(thread.id)]
 
         if mention not in mentions:
-<<<<<<< HEAD
-            return await ctx.send(embed=discord.Embed(color=discord.Color.red(), description=f'{mention} is not already subscribed to this thread.'))
-        
-        mentions.remove(mention)
-        await self.bot.config.update()
-
-        em = discord.Embed(color=discord.Color.blurple())
-        em.description = f'{mention} is now unsubscribed to this thread.'
-        await ctx.send(embed=em)
-=======
             embed = discord.Embed(color=discord.Color.red(),
                                   description=f'{mention} is not already '
                                   'subscribed to this thread.')
@@ -346,7 +336,6 @@
                                   description=f'{mention} is now unsubscribed '
                                   'to this thread.')
         return await ctx.send(embed=embed)
->>>>>>> d661bd4a
 
     @commands.command()
     @checks.thread_only()
@@ -358,23 +347,6 @@
     @commands.command()
     @checks.thread_only()
     async def loglink(self, ctx):
-<<<<<<< HEAD
-        """Returns the log lnk of the current thread"""
-        thread = await self.bot.threads.find(channel=ctx.channel)
-        if thread:
-            log_link = await self.bot.modmail_api.get_log_link(ctx.channel.id)
-            await ctx.send(
-                embed=discord.Embed(
-                    color=discord.Color.blurple(), 
-                    description=log_link
-                )
-            )
-
-    @commands.command(aliases=['threads'])
-    @commands.has_permissions(manage_messages=True)
-    @trigger_typing
-    async def logs(self, ctx, *, member: Union[discord.Member, discord.User, obj]=None):
-=======
         """Return the link to the current thread's logs."""
         log_link = await self.bot.api.get_log_link(ctx.channel.id)
         await ctx.send(
@@ -432,7 +404,6 @@
     @commands.group(invoke_without_command=True)
     @checks.has_permissions(manage_messages=True)
     async def logs(self, ctx, *, member: User = None):
->>>>>>> d661bd4a
         """Shows a list of previous Modmail thread logs of a member."""
 
         await ctx.trigger_typing()
@@ -551,27 +522,12 @@
         automatically embedding image URLs.
         """
         ctx.message.content = msg
-<<<<<<< HEAD
-        thread = await self.bot.threads.find(channel=ctx.channel)
-        if thread:
-            await ctx.trigger_typing()
-            await thread.reply(ctx.message)
-=======
         async with ctx.typing():
             await ctx.thread.reply(ctx.message)
->>>>>>> d661bd4a
 
     @commands.command()
     @checks.thread_only()
     async def anonreply(self, ctx, *, msg=''):
-<<<<<<< HEAD
-        """Anonymously reply to threads"""
-        ctx.message.content = msg
-        thread = await self.bot.threads.find(channel=ctx.channel)
-        if thread:
-            await ctx.trigger_typing()
-            await thread.reply(ctx.message, anonymous=True)
-=======
         """Reply to a thread anonymously.
 
         You can edit the anonymous user's name,
@@ -583,23 +539,14 @@
         ctx.message.content = msg
         async with ctx.typing():
             await ctx.thread.reply(ctx.message, anonymous=True)
->>>>>>> d661bd4a
 
     @commands.command()
     @checks.thread_only()
     async def note(self, ctx, *, msg=''):
         """Take a note about the current thread, useful for noting context."""
         ctx.message.content = msg
-<<<<<<< HEAD
-        thread = await self.bot.threads.find(channel=ctx.channel)
-
-        if thread:
-            await ctx.trigger_typing()
-            await thread.note(ctx.message)
-=======
         async with ctx.typing():
             await ctx.thread.note(ctx.message)
->>>>>>> d661bd4a
 
     @commands.command()
     @checks.thread_only()
