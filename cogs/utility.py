--- conflicted
+++ resolved
@@ -180,15 +180,10 @@
     @trigger_typing
     async def about(self, ctx):
         """Shows information about the bot."""
-<<<<<<< HEAD
-        em = Embed(color=0x36393F,
+        em = Embed(color=Color.blurple(),
                    timestamp=datetime.utcnow())
         em.set_author(name='Modmail - About',
                       icon_url=self.bot.user.avatar_url)
-=======
-        em = discord.Embed(color=discord.Color.blurple(), timestamp=datetime.datetime.utcnow())
-        em.set_author(name='Modmail - About', icon_url=self.bot.user.avatar_url)
->>>>>>> 2e42e7e3
         em.set_thumbnail(url=self.bot.user.avatar_url)
 
         em.description = ('This is an open source Discord bot that serves '
@@ -300,7 +295,7 @@
                 for name, value in latest.fields.items():
                     em.add_field(name=name, value=value)
                 # TODO: message unused?
-                message = commit_data['commit']['message']
+                # message = commit_data['commit']['message']
                 html_url = commit_data["html_url"]
                 short_sha = commit_data['sha'][:6]
                 em.add_field(name='Merge Commit',
@@ -372,7 +367,7 @@
         em = Embed(
             title='Pong! Websocket Latency:',
             description=f'{self.bot.ws.latency * 1000:.4f} ms',
-            color=0x00FF00
+            color=Color.blurple()
         )
         return await ctx.send(embed=em)
 
