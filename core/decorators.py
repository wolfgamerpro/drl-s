from discord import Embed, Color
from discord.ext import commands

import asyncio
import functools


def trigger_typing(func):
    @functools.wraps(func)
    async def wrapper(self, ctx, *args, **kwargs):
        await ctx.trigger_typing()
        return await func(self, ctx, *args, **kwargs)
    return wrapper


def auth_required(func):
    @functools.wraps(func)
    async def wrapper(self, ctx, *args, **kwargs):
<<<<<<< HEAD
        if self.bot.selfhosted and \
           self.bot.config.get('github_access_token') or \
           self.bot.config.get('modmail_api_token'):
=======
        if (self.bot.selfhosted and self.bot.config.get('github_access_token')) or self.bot.config.get('modmail_api_token'):
>>>>>>> af4bc7ab
            return await func(self, ctx, *args, **kwargs)

        if not self.bot.selfhosted:
            desc = ('You can only use this command if you have a '
                    'configured `MODMAIL_API_TOKEN`. Get your '
                    'token from https://dashboard.modmail.tk')
        else:
            desc = ('You can only use this command if you have a '
                    'configured `GITHUB_ACCESS_TOKEN`. Get a '
                    'personal access token from developer settings.')
        em = Embed(color=Color.red(),
                   title='Unauthorized',
                   description=desc)
        await ctx.send(embed=em)
    return wrapper


def owner_only():
    async def predicate(ctx):
        allowed = [int(x) for x in
                   str(ctx.bot.config.get('owners', '0')).split(',')]
        return ctx.author.id in allowed
    return commands.check(predicate)


def async_executor(loop=None, executor=None):
    loop = loop or asyncio.get_event_loop()

    def decorator(func):
        @functools.wraps(func)
        def wrapper(*args, **kwargs):
            partial = functools.partial(func, *args, **kwargs)
            return loop.run_in_executor(executor, partial)
        return wrapper
    return decorator<|MERGE_RESOLUTION|>--- conflicted
+++ resolved
@@ -16,13 +16,9 @@
 def auth_required(func):
     @functools.wraps(func)
     async def wrapper(self, ctx, *args, **kwargs):
-<<<<<<< HEAD
-        if self.bot.selfhosted and \
-           self.bot.config.get('github_access_token') or \
+        if (self.bot.selfhosted and
+           self.bot.config.get('github_access_token')) or \
            self.bot.config.get('modmail_api_token'):
-=======
-        if (self.bot.selfhosted and self.bot.config.get('github_access_token')) or self.bot.config.get('modmail_api_token'):
->>>>>>> af4bc7ab
             return await func(self, ctx, *args, **kwargs)
 
         if not self.bot.selfhosted:
